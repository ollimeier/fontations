--- conflicted
+++ resolved
@@ -6,10 +6,7 @@
 description = "A fast sparse and invertible bit set for u32's. Port of harfbuzz's hb_set_t."
 
 [dependencies]
-<<<<<<< HEAD
 font-types = { version = "0.5.5", path = "../font-types"}
-=======
-font-types = { version = "0.5.4", path = "../font-types"}
 
 [dev-dependencies]
 criterion = "0.5.1"
@@ -17,5 +14,4 @@
 
 [[bench]]
 name = "int_set_benchmark"
-harness = false
->>>>>>> 749e707f
+harness = false